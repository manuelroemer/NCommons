--- conflicted
+++ resolved
@@ -32,7 +32,7 @@
   <ItemGroup>
     <PackageReference Include="Nullable" Version="1.1.1" PrivateAssets="All" />
     <PackageReference Include="SauceControl.InheritDoc" Version="0.4.0" PrivateAssets="All" />
-    <PackageReference Include="Microsoft.CodeAnalysis.FxCopAnalyzers" Version="2.9.6" PrivateAssets="all" />
+    <PackageReference Include="Microsoft.CodeAnalysis.FxCopAnalyzers" Version="2.9.7" PrivateAssets="all" />
   </ItemGroup>
 
   <!-- Don't allow warnings in release builds. -->
@@ -40,18 +40,6 @@
     <TreatWarningsAsErrors>true</TreatWarningsAsErrors>
   </PropertyGroup>
 
-<<<<<<< HEAD
-=======
-  <PropertyGroup>
-    <IsTestProject>$(MSBuildProjectName.Contains('Test'))</IsTestProject>
-    <CodeAnalysisRuleSet>../CA.ruleset</CodeAnalysisRuleSet>
-  </PropertyGroup>
-  
-  <ItemGroup Condition=" !$(IsTestProject) ">
-    <PackageReference Update="Microsoft.CodeAnalysis.FxCopAnalyzers" Version="2.9.7" PrivateAssets="all" />
-  </ItemGroup>
-
->>>>>>> a836df41
   <!-- Certain warnings make no sense in test projects. -->
   <PropertyGroup Condition=" $(IsTestProject) ">
     <NoWarn>
